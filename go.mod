module github.com/blinklabs-io/adder

go 1.24.0

toolchain go1.24.4

require (
	github.com/SundaeSwap-finance/kugo v1.3.0
	github.com/SundaeSwap-finance/ogmigo/v6 v6.0.2
	github.com/blinklabs-io/gouroboros v0.129.0
	github.com/btcsuite/btcd/btcutil v1.1.6
	github.com/gen2brain/beeep v0.11.1
	github.com/gin-gonic/gin v1.10.1
	github.com/inconshreveable/mousetrap v1.1.0
	github.com/kelseyhightower/envconfig v1.4.0
	github.com/stretchr/testify v1.10.0
	github.com/swaggo/files v1.0.1
	github.com/swaggo/gin-swagger v1.6.0
	github.com/swaggo/swag v1.16.5
	github.com/utxorpc/go-codegen v0.17.0
	go.uber.org/automaxprocs v1.6.0
	golang.org/x/oauth2 v0.30.0
	gopkg.in/yaml.v2 v2.4.0
)

// XXX: uncomment when testing local changes to gouroboros
// replace github.com/blinklabs-io/gouroboros => ../gouroboros

require (
	cloud.google.com/go/compute/metadata v0.3.0 // indirect
	filippo.io/edwards25519 v1.1.0 // indirect
	git.sr.ht/~jackmordaunt/go-toast v1.1.2 // indirect
	github.com/KyleBanks/depth v1.2.1 // indirect
	github.com/aws/aws-sdk-go v1.55.6 // indirect
	github.com/blinklabs-io/plutigo v0.0.2-0.20250717183329-b331a97fb319 // indirect
	github.com/btcsuite/btcutil v1.0.2 // indirect
	github.com/buger/jsonparser v1.1.1 // indirect
	github.com/bytedance/sonic v1.11.6 // indirect
	github.com/bytedance/sonic/loader v0.1.1 // indirect
	github.com/cloudwego/base64x v0.1.4 // indirect
	github.com/cloudwego/iasm v0.2.0 // indirect
	github.com/davecgh/go-spew v1.1.2-0.20180830191138-d8f796af33cc // indirect
	github.com/esiqveland/notify v0.13.3 // indirect
	github.com/fxamacker/cbor/v2 v2.9.0 // indirect
	github.com/gabriel-vasile/mimetype v1.4.3 // indirect
	github.com/gin-contrib/sse v0.1.0 // indirect
	github.com/go-ole/go-ole v1.3.0 // indirect
	github.com/go-openapi/jsonpointer v0.20.0 // indirect
	github.com/go-openapi/jsonreference v0.20.2 // indirect
	github.com/go-openapi/spec v0.20.9 // indirect
	github.com/go-openapi/swag v0.22.4 // indirect
	github.com/go-playground/locales v0.14.1 // indirect
	github.com/go-playground/universal-translator v0.18.1 // indirect
	github.com/go-playground/validator/v10 v10.20.0 // indirect
	github.com/goccy/go-json v0.10.2 // indirect
	github.com/godbus/dbus/v5 v5.1.0 // indirect
	github.com/gorilla/websocket v1.5.3 // indirect
	github.com/jackmordaunt/icns/v3 v3.0.1 // indirect
	github.com/jinzhu/copier v0.4.0 // indirect
	github.com/jmespath/go-jmespath v0.4.0 // indirect
	github.com/josharian/intern v1.0.0 // indirect
	github.com/json-iterator/go v1.1.12 // indirect
	github.com/klauspost/cpuid/v2 v2.2.7 // indirect
	github.com/leodido/go-urn v1.4.0 // indirect
	github.com/mailru/easyjson v0.7.7 // indirect
	github.com/mattn/go-isatty v0.0.20 // indirect
	github.com/modern-go/concurrent v0.0.0-20180306012644-bacd9c7ef1dd // indirect
	github.com/modern-go/reflect2 v1.0.2 // indirect
	github.com/nfnt/resize v0.0.0-20180221191011-83c6a9932646 // indirect
	github.com/pelletier/go-toml/v2 v2.2.2 // indirect
	github.com/pmezard/go-difflib v1.0.1-0.20181226105442-5d4384ee4fb2 // indirect
	github.com/rogpeppe/go-internal v1.12.0 // indirect
	github.com/sergeymakinen/go-bmp v1.0.0 // indirect
	github.com/sergeymakinen/go-ico v1.0.0-beta.0 // indirect
	github.com/tadvi/systray v0.0.0-20190226123456-11a2b8fa57af // indirect
	github.com/twitchyliquid64/golang-asm v0.15.1 // indirect
	github.com/ugorji/go/codec v1.2.12 // indirect
	github.com/x448/float16 v0.8.4 // indirect
	golang.org/x/arch v0.8.0 // indirect
<<<<<<< HEAD
	golang.org/x/crypto v0.39.0 // indirect
	golang.org/x/mod v0.25.0 // indirect
	golang.org/x/net v0.40.0 // indirect
	golang.org/x/sync v0.15.0 // indirect
	golang.org/x/sys v0.33.0 // indirect
	golang.org/x/text v0.26.0 // indirect
	golang.org/x/tools v0.33.0 // indirect
=======
	golang.org/x/crypto v0.40.0 // indirect
	golang.org/x/net v0.41.0 // indirect
	golang.org/x/sync v0.16.0 // indirect
	golang.org/x/sys v0.34.0 // indirect
	golang.org/x/text v0.27.0 // indirect
	golang.org/x/tools v0.34.0 // indirect
>>>>>>> 74af3fe8
	google.golang.org/protobuf v1.36.6 // indirect
	gopkg.in/yaml.v3 v3.0.1 // indirect
)<|MERGE_RESOLUTION|>--- conflicted
+++ resolved
@@ -77,22 +77,13 @@
 	github.com/ugorji/go/codec v1.2.12 // indirect
 	github.com/x448/float16 v0.8.4 // indirect
 	golang.org/x/arch v0.8.0 // indirect
-<<<<<<< HEAD
-	golang.org/x/crypto v0.39.0 // indirect
+	golang.org/x/crypto v0.40.0 // indirect
 	golang.org/x/mod v0.25.0 // indirect
-	golang.org/x/net v0.40.0 // indirect
-	golang.org/x/sync v0.15.0 // indirect
-	golang.org/x/sys v0.33.0 // indirect
-	golang.org/x/text v0.26.0 // indirect
-	golang.org/x/tools v0.33.0 // indirect
-=======
-	golang.org/x/crypto v0.40.0 // indirect
 	golang.org/x/net v0.41.0 // indirect
 	golang.org/x/sync v0.16.0 // indirect
 	golang.org/x/sys v0.34.0 // indirect
 	golang.org/x/text v0.27.0 // indirect
 	golang.org/x/tools v0.34.0 // indirect
->>>>>>> 74af3fe8
 	google.golang.org/protobuf v1.36.6 // indirect
 	gopkg.in/yaml.v3 v3.0.1 // indirect
 )